# MacOS
.DS_Store

# Vagrant
.vagrant*/

# Binaries for programs and plugins
*.exe
*.dll
*.so
*.dylib

# Test binary, build with `go test -c`
*.test

# Output of the go coverage tool
*.out

# vendored packages
vendor*/

# plugin testing
plugin_test/test*.sh

# for permissions testing - must be created locally
# see note internal/config/plugin_test.go
# also, config/verifyfile_test.go
no_access_dir/
no_access_file

internal/plugins/testdata/testsym.sh
internal/plugins/testdata/invalid.sh
internal/plugins/testdata/noaccesscfg.json

# test configs
circonus-agent.toml
circonus-agent.yaml
circonus-agent.json

# goreleaser files
release.sh
dist/

# codecov.io repo token and report
.codecov
coverage.txt
coverage.xml
coverage.html

<<<<<<< HEAD
# habitat artifacts
habitat/results/*
results/*
studio.toml
=======
# plugin binaries
*.elf
>>>>>>> 8b19aa51
<|MERGE_RESOLUTION|>--- conflicted
+++ resolved
@@ -47,12 +47,10 @@
 coverage.xml
 coverage.html
 
-<<<<<<< HEAD
+# plugin binaries
+*.elf
+
 # habitat artifacts
 habitat/results/*
 results/*
-studio.toml
-=======
-# plugin binaries
-*.elf
->>>>>>> 8b19aa51
+studio.toml