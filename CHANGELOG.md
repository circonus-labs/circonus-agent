# v0.13.3

<<<<<<< HEAD
=======
* upd: breaking change in upstream repo
>>>>>>> 22698b28
* upd: upstream deps

# v0.13.2

* fix: linxu/procfs/diskstats collector. guard against malformed/blank lines
* doc: miscellaneous documentation updates

# v0.13.1

* fix: remove version line from `--show-config` output
* new: api package

# v0.13.0

* upd: refactor enable new metric logic to work better for new check use case
* upd: refactor reverse connection and command processing

# v0.12.0

* add: `-E` as a short option for `--check-enable-new-metrics`
* add: `--check-metric-state-dir` configuration option
* doc: stream tag support for JSON plugin output and JSON receiver
* add: stream tag support to parsers for JSON plugin output and JSON receiver /write/... endpoint
* doc: stream tag support to exec plugin output
* add: stream tag support to exec plugin output parser
* doc: stream tag support for StatsD receiver
* add: stream tag support to StatsD receiver metric parser
* upd: fix StatsD metric syntax for rates, require `|@`
* upd: optimize label handling in prometheus receiver/collector
* add: tags package, centralize handling of tag list to stream tag spec
* upd: allow underscore in plugin name with /run/... endpoint
* add: error message when both `--check-create` and `--check-id` options are specified
* upd: build constraint to go1.10

# v0.11.0

* upd: remove deprecated options/defaults
* doc: clarify comment in frame handling
* upd: honor RESETs from broker on reverse
* upd: use stream tag syntax by default for supported sources
* add: warn logging on duplicate metric names
* add: debug log summary of lines processed, metrics found, errors, and duplicates found while processing exec plugin output
* add: --debug-dump-metrics option to dump json sent to broker (option argument is a directory name where the user running circonus-agentd has write permissions. output file name format metrics_ccyymmdd_hhmmss.json)
* add: more tests to check package (state)
* add: more tests to check package (metrics)
* upd: switch from using map[string]interface{} to only using cgm.Metrics for metrics
* fix: issue with incrementing offset by bytes sent rather than payload length
* upd: check.New func signature in reverse tests
* upd: dependencies
* upd: remove httpgzip constraint
* add: tests for ParseListen
* doc: comment ParseListen

# v0.10.0

* fix: revert to check bundle updates vs check bundle metrics endpoint until histogram issue resolved
* add: state directory requirement for enable new metrics feature
* add: ability to automatically enable new metrics
* add: ability to have agent create a new check when not using reverse
* upd: reorganize check handling into dedicated package
* upd: :warning: **BREAKING** changes to configuration options *check* configuration options changed/reorganized
* add: example systemd service configuration to release tarball
* add: `--no-gzip` to force disable gzip'd responses
* add: `Transfer-Encoding: identity` to non-chunked responses
* add: fix chunked gzip responses, broker does not understand them

# v0.9.2

* upd: add circleci for integration testing
* upd: add linux arm release FOR TESTING (e.g. raspbian on pi3)
* upd: replace deprecated tr.CancelRequest w/context
* upd: defer context cancel() call
* fix: several test t.Fatalf calls
* upd: simplify (gofmt -s)
* fix: var shadow instances
* fix: typos in messages and comments
* doc: fix configuration link in main README.md
* doc: clarify configuration file quick start instructions in etc/README.md
* doc: fix typo (cirocnus) etc/README.md
* upd: dependencies
* upd: import path for httpgzip

# v0.9.1

* upd: constrain IDs provided in /run and /write URLs to [a-zA-Z0-9-]; ensure clean metric name prefixes
* fix: make plugins optional, do _not_ fatal error if no plugins are found

# v0.9.0

* add: initial mvp prometheus collector (pull prometheus text formatted metrics from an endpoint)
* add: initial mvp prometheus receiver (accept pushed prometheus text formatted metrics)

# v0.8.0

* fix: socket server test to fail correctly when on a linux vagrant mounted fs
* fix: various tests for cross platform differences
* fix: several tests to accommodate differences in os error messages across platforms
* add: bytes read/written to procfs.diskstats (eliminate need for nad:linux/disk.sh)
* fix: normalize procfs.cpu clockHZ
* fix: double backtick procfs.if tcp metrics
* upd: expose all procfs.vm meminfo metrics as raw names
* add: linux default collectors `['cpu', 'diskstats', 'if', 'loadavg', 'vm']`
* add: procfs.loadavg collect (nad:common/loadavg.elf)
* add: procfs.vm collector (nad:linux/vm.sh)
* add: procfs.if collector (nad:linux/if.sh)
* add: procfs.diskstats collector (nad:linux/diskstats.sh)
* add: procfs.cpu collector (nad:linux/cpu.sh)
* doc: `etc/README.md` and `plugins/README.md` to releases
* doc: reorganize documentation
* doc: add `plugins/README.md` with documentation about plugins
* doc: add `etc/README.md` with documentation specifically about configuring the Circonus agent and builtin collectors
* upd: vendor deps

# v0.7.0

* add: builtin collector framework
* new: configuration option `--collectors` (for platforms which have builtin collectors - windows only in this release)
* add: wmi builtin collectors for windows
    * available WMI collectors: cache, disk, interface, ip, memory, object, paging_file, processes, processor, tcp, udp
    * default WMI collectors enabled `['cache', 'disk', 'ip', 'interface', 'memory', 'object', 'paging_file' 'processor', 'tcp', 'udp']`
* new: collectors take precedence over plugins (e.g. collector named `cpu` would prevent plugin named `cpu` from running)
* upd: plugin directory is now optional - valid use case to run w/o plugins - e.g. only builtins, statsd, receiver or a combination of the three
* upd: select _fastest_ broker rather than picking randomly from list of _all_ available brokers. If multiple brokers are equally fast, fallback to picking randomly, from the list of _fastest_ brokers.
* fix: use value of `--reverse-target` (if specified) in `--reverse-create-check-title` (if not specified)

# v0.6.0

* exit agent is issue creating/starting any server (http, ssl, sock)
* config file setting renamed `plugin-dir` -> `plugin_dir` to match other settings
* add unix socket listener support (for `/write` endpoint only)
    * command line option, one or more, `-L </path/to/socket_file>` or `--listen-socket=</path/to/socket_file>`
    * config file `listen_socket` (array of strings)
    * handle encoded histograms (e.g. cgm sending to agent `/write` endpoint)
* add ttl capability to plugins; parsed from plugin name (e.g. `test_ttl5m.sh` run once every five minutes) valid units `ms`, `s`, `m`, `h`.
* allow multiple listen ip:port specs to be used (e.g. `-l 127.0.0.1:2609 -l 192.168.1.2:2630 ...`)
* migrate configuration validation to (server|statsd|plugins).New functions
* docs: add new `--plugin-ttl-units` default `s`[econds]
* docs: add new `-L, --listen-socket`
* docs: update `--listen` allow more than one
* docs: update `--show-config` now requires a format to output (`json`|`toml`|`yaml`)

Socket example:

```sh
# start agent with the additional setting
$ /opt/circonus/agent/sbin/circonus-agentd ... --listen-socket=/tmp/test.sock

$ curl --unix-socket /tmp/test.sock \
    -H 'Content-Type: application/json' \
    -d '{"test":{"_type":"i","_value":1}}' \
    http:/circonus-agent/write/socktest

# resulting metric: socktest`test numeric 1
```

Example configuring CGM to use an agent socket named `/tmp/test.sock`:

```go
cmc := &cgm.Config{}

cmc.CheckManager.Check.SubmissionURL = "http+unix:///tmp/test.sock/write/prefix_id"
// prefix_id will be the first part of the metric names

cmc.CheckManager.API.TokenKey = ""
// disable check management and interactions with API

client, err := cgm.New(cmc)
if err != nil {
    panic(err)
}

client.Increment("metric_name")

// resulting in metric: prefix_id`metric_name numeric 1
```


# v0.5.0

* standardize on cgm.Metric(s) structs for all metrics
* strict parsing of JSON sent to receiver `/write` endpoint
* add `/prom` endpoint (candidate poc)
* improve handling of invalid sized reads
* group plugin stats
* update cgm version
* common appstats package

# v0.4.0

* switch --show-config to take a format argument (json|toml|yaml)
* add more test coverage
* reorganize README
* update dependencies

# v0.3.0

* add running config settings to app stats
* add env vars for options to help output
* switch env var prefix from `NAD_` to `CA_`

# v0.2.0

* add ability to create a [reverse] check - if a check bundle id is not provided for reverse, the agent will search for a suitable check bundle for the host. Previously, if a check bundle could not be found the agent would exit. Now, when `--reverse-create-check` is supplied, the agent has the ability to create a check, rather than exit.
* expose basic app stats endpoint /stats

# v0.1.2

* fix statsd packet channel (broken in v0.1.1)
* update readme with current instructions

# v0.1.1

* merge structs
* eliminate race condition

# v0.1.0

* add freebsd and solaris builds for testing
* add more test coverage throughout
* switch to tomb instead of contexts
* refactor code throughout
* add build constraints to control target specific signal handling in agent package
* fix race condition w/inventory handler
* reset connection attempts after successful send/receive (catch connection drops)
* randomize connection retry attempt delays (not all agents retrying on same schedule)

# v0.0.3

* integrate context
* cleaner shutdown handling

# v0.0.2

* move `circonus-agentd` binary to `sbin/circonus-agentd`
* refactor (plugins, server, reverse, statsd)
* add agent package

# v0.0.1

* Initial development working release<|MERGE_RESOLUTION|>--- conflicted
+++ resolved
@@ -1,9 +1,6 @@
 # v0.13.3
 
-<<<<<<< HEAD
-=======
 * upd: breaking change in upstream repo
->>>>>>> 22698b28
 * upd: upstream deps
 
 # v0.13.2
